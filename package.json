--- conflicted
+++ resolved
@@ -68,17 +68,16 @@
       "version": "0.0.0"
     },
     {
-<<<<<<< HEAD
       "author": "dignifiedquire",
       "hash": "QmcdZD4zsP3PyNDbHkvjkvQx7dLLfbkSrRP8q5yPbDjqhj",
       "name": "go-fs-lock",
       "version": "0.1.1"
-=======
+    },
+    {
       "author": "hsanjuan",
       "hash": "QmYvYkxJrMzijvfE9EXsnBF26phUBpcK3cChSjucH5hXUY",
       "name": "go-libp2p-http",
       "version": "1.0.1"
->>>>>>> a4adce65
     }
   ],
   "gxVersion": "0.11.0",
