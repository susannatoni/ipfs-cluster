package optracker

import (
	"context"
	"fmt"
	"strings"
	"sync"
	"time"

	"github.com/ipfs/ipfs-cluster/api"
	"github.com/ipfs/ipfs-cluster/observations"

	cid "github.com/ipfs/go-cid"

	"go.opencensus.io/stats"
	"go.opencensus.io/trace"
)

//go:generate stringer -type=OperationType

// OperationType represents the kinds of operations that the PinTracker
// performs and the operationTracker tracks the status of.
type OperationType int

const (
	// OperationUnknown represents an unknown operation.
	OperationUnknown OperationType = iota
	// OperationPin represents a pin operation.
	OperationPin
	// OperationUnpin represents an unpin operation.
	OperationUnpin
	// OperationRemote represents an noop operation
	OperationRemote
	// OperationShard represents a meta pin. We don't
	// pin these.
	OperationShard
)

//go:generate stringer -type=Phase

// Phase represents the multiple phase that an operation can be in.
type Phase int

const (
	// PhaseError represents an error state.
	PhaseError Phase = iota
	// PhaseQueued represents the queued phase of an operation.
	PhaseQueued
	// PhaseInProgress represents the operation as in progress.
	PhaseInProgress
	// PhaseDone represents the operation once finished.
	PhaseDone
)

// Operation represents an ongoing operation involving a
// particular Cid. It provides the type and phase of operation
// and a way to mark the operation finished (also used to cancel).
type Operation struct {
	ctx    context.Context
	cancel func()

	// RO fields
	opType OperationType
	pin    *api.Pin

	// RW fields
	mu    sync.RWMutex
	phase Phase
	error string
	ts    time.Time
}

// NewOperation creates a new Operation.
func NewOperation(ctx context.Context, pin *api.Pin, typ OperationType, ph Phase) *Operation {
	ctx, span := trace.StartSpan(ctx, "optracker/NewOperation")
	defer span.End()

	ctx, cancel := context.WithCancel(ctx)
	op := Operation{
		ctx:    ctx,
		cancel: cancel,

		pin:    pin,
		opType: typ,
		phase:  ph,
		ts:     time.Now(),
		error:  "",
	}

	stats.Record(op.ctx, observations.GetMeasureFromStatus(op.ToTrackerStatus()).M(1))

	return &op
}

// String returns a string representation of an Operation.
func (op *Operation) String() string {
	var b strings.Builder

	fmt.Fprintf(&b, "type: %s\n", op.Type().String())
	fmt.Fprint(&b, "pin:\n")
	pinstr := op.Pin().String()
	pinstrs := strings.Split(pinstr, "\n")
	for _, s := range pinstrs {
		fmt.Fprintf(&b, "\t%s\n", s)
	}
	fmt.Fprintf(&b, "phase: %s\n", op.Phase().String())
	fmt.Fprintf(&b, "error: %s\n", op.Error())
	fmt.Fprintf(&b, "timestamp: %s\n", op.Timestamp().String())

	return b.String()
}

// Cid returns the Cid associated to this operation.
func (op *Operation) Cid() cid.Cid {
	var c cid.Cid
	op.mu.RLock()
	c = op.pin.Cid
	op.mu.RUnlock()
	return c
}

// Context returns the context associated to this operation.
func (op *Operation) Context() context.Context {
	return op.ctx
}

// Cancel will cancel the context associated to this operation.
func (op *Operation) Cancel() {
	_, span := trace.StartSpan(op.ctx, "optracker/Cancel")
	op.cancel()
	span.End()
}

// Phase returns the Phase.
func (op *Operation) Phase() Phase {
	var ph Phase

	op.mu.RLock()
	ph = op.phase
	op.mu.RUnlock()

	return ph
}

// SetPhase changes the Phase and updates the timestamp.
func (op *Operation) SetPhase(ph Phase) {
<<<<<<< HEAD
	ctx, span := trace.StartSpan(op.ctx, "optracker/SetPhase")
	_ = ctx
	defer span.End()

	prevStatus := op.ToTrackerStatus()

	op.mu.Lock()
	op.phase = ph
	op.ts = time.Now()
	op.mu.Unlock()

	op.recordStatuses(prevStatus, op.ToTrackerStatus())
=======
	_, span := trace.StartSpan(op.ctx, "optracker/SetPhase")
	op.mu.Lock()
	{
		op.phase = ph
		op.ts = time.Now()
	}
	op.mu.Unlock()
	span.End()
>>>>>>> 09e4007c
}

// Error returns any error message attached to the operation.
func (op *Operation) Error() string {
	var err string
	op.mu.RLock()
	err = op.error
	op.mu.RUnlock()
	return err
}

// SetError sets the phase to PhaseError along with
// an error message. It updates the timestamp.
func (op *Operation) SetError(err error) {
<<<<<<< HEAD
	ctx, span := trace.StartSpan(op.ctx, "optracker/SetError")
	_ = ctx
	defer span.End()

	prevStatus := op.ToTrackerStatus()

	op.mu.Lock()
	op.phase = PhaseError
	op.error = err.Error()
	op.ts = time.Now()
	op.mu.Unlock()

	op.recordStatuses(prevStatus, op.ToTrackerStatus())
}

func (op *Operation) recordStatuses(prevStatus api.TrackerStatus, newStatus api.TrackerStatus) {
	if !prevStatus.Match(newStatus) {
		stats.Record(op.ctx, observations.GetMeasureFromStatus(prevStatus).M(-1))
		stats.Record(op.ctx, observations.GetMeasureFromStatus(newStatus).M(1))
	}

	if newStatus.Match(api.TrackerStatusUnpinned) {
		stats.Record(op.ctx, observations.GetMeasureFromStatus(api.TrackerStatusPinned).M(-1))
	}
=======
	_, span := trace.StartSpan(op.ctx, "optracker/SetError")
	op.mu.Lock()
	{
		op.phase = PhaseError
		op.error = err.Error()
		op.ts = time.Now()
	}
	op.mu.Unlock()
	span.End()
>>>>>>> 09e4007c
}

// Type returns the operation Type.
func (op *Operation) Type() OperationType {
	return op.opType
}

// Pin returns the Pin object associated to the operation.
func (op *Operation) Pin() *api.Pin {
	return op.pin
}

// Timestamp returns the time when this operation was
// last modified (phase changed, error was set...).
func (op *Operation) Timestamp() time.Time {
	var ts time.Time
	op.mu.RLock()
	ts = op.ts
	op.mu.RUnlock()
	return ts
}

// Cancelled returns whether the context for this
// operation has been cancelled.
func (op *Operation) Cancelled() bool {
	ctx, span := trace.StartSpan(op.ctx, "optracker/Cancelled")
	_ = ctx
	defer span.End()
	select {
	case <-op.ctx.Done():
		return true
	default:
		return false
	}
}

// ToTrackerStatus returns an api.TrackerStatus reflecting
// the current status of this operation. It's a translation
// from the Type and the Phase.
func (op *Operation) ToTrackerStatus() api.TrackerStatus {
	typ := op.Type()
	ph := op.Phase()
	switch typ {
	case OperationPin:
		switch ph {
		case PhaseError:
			return api.TrackerStatusPinError
		case PhaseQueued:
			return api.TrackerStatusPinQueued
		case PhaseInProgress:
			return api.TrackerStatusPinning
		case PhaseDone:
			return api.TrackerStatusPinned
		default:
			return api.TrackerStatusUndefined
		}
	case OperationUnpin:
		switch ph {
		case PhaseError:
			return api.TrackerStatusUnpinError
		case PhaseQueued:
			return api.TrackerStatusUnpinQueued
		case PhaseInProgress:
			return api.TrackerStatusUnpinning
		case PhaseDone:
			return api.TrackerStatusUnpinned
		default:
			return api.TrackerStatusUndefined
		}
	case OperationRemote:
		return api.TrackerStatusRemote
	case OperationShard:
		return api.TrackerStatusSharded
	default:
		return api.TrackerStatusUndefined
	}

}

// TrackerStatusToOperationPhase takes an api.TrackerStatus and
// converts it to an OpType and Phase.
func TrackerStatusToOperationPhase(status api.TrackerStatus) (OperationType, Phase) {
	switch status {
	case api.TrackerStatusPinError:
		return OperationPin, PhaseError
	case api.TrackerStatusPinQueued:
		return OperationPin, PhaseQueued
	case api.TrackerStatusPinning:
		return OperationPin, PhaseInProgress
	case api.TrackerStatusPinned:
		return OperationPin, PhaseDone
	case api.TrackerStatusUnpinError:
		return OperationUnpin, PhaseError
	case api.TrackerStatusUnpinQueued:
		return OperationUnpin, PhaseQueued
	case api.TrackerStatusUnpinning:
		return OperationUnpin, PhaseInProgress
	case api.TrackerStatusUnpinned:
		return OperationUnpin, PhaseDone
	case api.TrackerStatusRemote:
		return OperationRemote, PhaseDone
	case api.TrackerStatusSharded:
		return OperationShard, PhaseDone
	default:
		return OperationUnknown, PhaseError
	}
}<|MERGE_RESOLUTION|>--- conflicted
+++ resolved
@@ -144,29 +144,19 @@
 
 // SetPhase changes the Phase and updates the timestamp.
 func (op *Operation) SetPhase(ph Phase) {
-<<<<<<< HEAD
-	ctx, span := trace.StartSpan(op.ctx, "optracker/SetPhase")
-	_ = ctx
-	defer span.End()
+	_, span := trace.StartSpan(op.ctx, "optracker/SetPhase")
 
 	prevStatus := op.ToTrackerStatus()
 
-	op.mu.Lock()
-	op.phase = ph
-	op.ts = time.Now()
-	op.mu.Unlock()
-
-	op.recordStatuses(prevStatus, op.ToTrackerStatus())
-=======
-	_, span := trace.StartSpan(op.ctx, "optracker/SetPhase")
 	op.mu.Lock()
 	{
 		op.phase = ph
 		op.ts = time.Now()
 	}
 	op.mu.Unlock()
+
+	op.recordStatuses(prevStatus, op.ToTrackerStatus())
 	span.End()
->>>>>>> 09e4007c
 }
 
 // Error returns any error message attached to the operation.
@@ -181,33 +171,10 @@
 // SetError sets the phase to PhaseError along with
 // an error message. It updates the timestamp.
 func (op *Operation) SetError(err error) {
-<<<<<<< HEAD
-	ctx, span := trace.StartSpan(op.ctx, "optracker/SetError")
-	_ = ctx
-	defer span.End()
+	_, span := trace.StartSpan(op.ctx, "optracker/SetError")
 
 	prevStatus := op.ToTrackerStatus()
 
-	op.mu.Lock()
-	op.phase = PhaseError
-	op.error = err.Error()
-	op.ts = time.Now()
-	op.mu.Unlock()
-
-	op.recordStatuses(prevStatus, op.ToTrackerStatus())
-}
-
-func (op *Operation) recordStatuses(prevStatus api.TrackerStatus, newStatus api.TrackerStatus) {
-	if !prevStatus.Match(newStatus) {
-		stats.Record(op.ctx, observations.GetMeasureFromStatus(prevStatus).M(-1))
-		stats.Record(op.ctx, observations.GetMeasureFromStatus(newStatus).M(1))
-	}
-
-	if newStatus.Match(api.TrackerStatusUnpinned) {
-		stats.Record(op.ctx, observations.GetMeasureFromStatus(api.TrackerStatusPinned).M(-1))
-	}
-=======
-	_, span := trace.StartSpan(op.ctx, "optracker/SetError")
 	op.mu.Lock()
 	{
 		op.phase = PhaseError
@@ -215,8 +182,20 @@
 		op.ts = time.Now()
 	}
 	op.mu.Unlock()
+
+	op.recordStatuses(prevStatus, op.ToTrackerStatus())
 	span.End()
->>>>>>> 09e4007c
+}
+
+func (op *Operation) recordStatuses(prevStatus api.TrackerStatus, newStatus api.TrackerStatus) {
+	if !prevStatus.Match(newStatus) {
+		stats.Record(op.ctx, observations.GetMeasureFromStatus(prevStatus).M(-1))
+		stats.Record(op.ctx, observations.GetMeasureFromStatus(newStatus).M(1))
+	}
+
+	if newStatus.Match(api.TrackerStatusUnpinned) {
+		stats.Record(op.ctx, observations.GetMeasureFromStatus(api.TrackerStatusPinned).M(-1))
+	}
 }
 
 // Type returns the operation Type.
