--- conflicted
+++ resolved
@@ -201,26 +201,6 @@
 	return pinfos
 }
 
-<<<<<<< HEAD
-// CleanError removes the associated Operation, if it is
-// in PhaseError.
-func (opt *OperationTracker) CleanError(ctx context.Context, c cid.Cid) {
-	cidStr := c.String()
-
-	opt.mu.Lock()
-	defer opt.mu.Unlock()
-
-	errOp, ok := opt.operations[cidStr]
-	if !ok || errOp.Phase() != PhaseError {
-		return
-	}
-
-	delete(opt.operations, cidStr)
-	return
-}
-
-=======
->>>>>>> 09e4007c
 // CleanAllDone deletes any operation from the tracker that is in PhaseDone.
 func (opt *OperationTracker) CleanAllDone(ctx context.Context) {
 	opt.mu.Lock()
